--- conflicted
+++ resolved
@@ -192,18 +192,12 @@
 	// reached through this pointer is mutable.
 	pl *flowcontrol.PriorityLevelConfiguration
 
-	// qsCompleter holds the QueueSetCompleter derived from `config`
-	// and `queues` if config is not exempt, nil otherwise.
+	// qsCompleter holds the QueueSetCompleter derived from `config` and `queues` if config is not exempt, nil otherwise.
 	qsCompleter fq.QueueSetCompleter
 	queues      fq.QueueSet // 如果优先级级别被豁免，则此优先级级别的 QueueSet 为 nil，否则它将是一个有效的 QueueSet。
-
-	// quiescing==true indicates that this priority level should be
-	// removed when its queues have all drained.  May be true only if
-	// queues is non-nil.
-	quiescing bool
-
-	// number of goroutines between Controller::Match and calling the
-	// returned StartFunction
+	quiescing   bool        // quiescing==true表示在其队列全部排空时应删除此优先级级别。仅当队列为非nil时才可能为true。
+
+	// number of goroutines between Controller::Match and calling the returned StartFunction
 	numPending int
 
 	reqsGaugePair        metrics.RatioedGaugePair // 追踪请求的等待数、正在执行数
@@ -460,10 +454,7 @@
 	return true
 }
 
-<<<<<<< HEAD
 // syncOne 执行一次完整的同步。它读取配置API优先级和公平性的所有API对象，并相应地更新本地configController。
-=======
->>>>>>> d204a91a
 func (cfgCtlr *configController) syncOne() (specificDelay time.Duration, err error) { // ✅
 	klog.V(5).Infof("%s syncOne at %s", cfgCtlr.name, cfgCtlr.clock.Now().Format(timeFmt))
 	all := labels.Everything()
@@ -501,19 +492,12 @@
 	oldValue   flowcontrol.FlowSchemaCondition
 }
 
-<<<<<<< HEAD
 // digestConfigObjects 获得所有配置cfgCtlr的API对象，并编写其随后的新configState
-=======
->>>>>>> d204a91a
 func (cfgCtlr *configController) digestConfigObjects( // ✅
 	newPLs []*flowcontrol.PriorityLevelConfiguration,
 	newFSs []*flowcontrol.FlowSchema,
 ) (time.Duration, error) {
-<<<<<<< HEAD
 	fsStatusUpdates := cfgCtlr.lockAndDigestConfigObjects(newPLs, newFSs) // ✅
-=======
-	fsStatusUpdates := cfgCtlr.lockAndDigestConfigObjects(newPLs, newFSs)
->>>>>>> d204a91a
 	var errs []error
 	currResult := updateAttempt{
 		timeUpdated:  cfgCtlr.clock.Now(),
@@ -639,11 +623,6 @@
 	return meal.fsStatusUpdates
 }
 
-<<<<<<< HEAD
-// 摘要新的PriorityLevelConfiguration对象集。
-// 假装损坏的对象不存在。
-=======
->>>>>>> d204a91a
 func (meal *cfgMeal) digestNewPLsLocked(newPLs []*flowcontrol.PriorityLevelConfiguration) {
 	// meal.cfgCtlr 引用的对象不会变
 	for _, pl := range newPLs {
@@ -657,15 +636,6 @@
 				seatDemandRatioedGauge: metrics.ApiserverSeatDemands.NewForLabelValuesSafe(0, 1, []string{pl.Name}),
 			}
 		}
-<<<<<<< HEAD
-		qsCompleter, err := queueSetCompleterForPL(
-			meal.cfgCtlr.queueSetFactory,
-			state.queues,
-			pl,
-			meal.cfgCtlr.requestWaitLimit,
-			state.reqsGaugePair,
-			state.execSeatsObs,
-=======
 		qsCompleter, err := queueSetCompleterForPL( // ✅
 			meal.cfgCtlr.queueSetFactory, // ✅ 两个按钮用于设置数据(只能一次),   在设置前阻塞读
 			state.queues,
@@ -673,7 +643,6 @@
 			meal.cfgCtlr.requestWaitLimit, // 通过命令行参数计算出来的
 			state.reqsGaugePair,           // 追踪请求的等待数、正在执行数
 			state.execSeatsObs,            // 观察整个执行过程中被占用的座位数量
->>>>>>> d204a91a
 			metrics.NewUnionGauge(state.seatDemandIntegrator, state.seatDemandRatioedGauge),
 		)
 		if err != nil {
@@ -855,13 +824,8 @@
 	meal.cfgCtlr.updateBorrowingLocked(false, meal.newPLStates)
 }
 
-<<<<<<< HEAD
-// queueSetCompleterForPL returns an appropriate QueueSetCompleter for the given priority level configuration.
-// Returns nil if that config does not call for limiting.  Returns nil and an error if the given object is malformed in a way that is a problem for this package.
-=======
 // queueSetCompleterForPL 函数返回一个适当的 QueueSetCompleter，用于给定的优先级级别配置。
 // 如果该配置不需要限制，则返回 nil。
->>>>>>> d204a91a
 func queueSetCompleterForPL(qsf fq.QueueSetFactory, queues fq.QueueSet, pl *flowcontrol.PriorityLevelConfiguration, requestWaitLimit time.Duration, reqsIntPair metrics.RatioedGaugePair, execSeatsObs metrics.RatioedGauge, seatDemandGauge metrics.Gauge) (fq.QueueSetCompleter, error) {
 	if (pl.Spec.Type == flowcontrol.PriorityLevelEnablementExempt) != (pl.Spec.Limited == nil) {
 		return nil, errors.New("broken union structure at the top")
