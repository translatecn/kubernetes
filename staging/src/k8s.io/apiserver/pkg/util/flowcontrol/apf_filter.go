--- conflicted
+++ resolved
@@ -104,7 +104,6 @@
 }
 
 type TestableConfig struct {
-<<<<<<< HEAD
 	Name                   string
 	Clock                  clock.PassiveClock                            // 用于计时故意延迟。
 	AsFieldManager         string                                        // 是在服务器端应用程序元数据中使用的字符串。通常为ConfigConsumerAsFieldManager。这是作为参数公开的，以便竞争控制器的测试可以提供不同的值。
@@ -112,48 +111,10 @@
 	InformerFactory        kubeinformers.SharedInformerFactory           // 用于构建控制器的工具。
 	FlowcontrolClient      flowcontrolclient.FlowcontrolV1beta3Interface // 用于操作配置对象的工具。
 	ServerConcurrencyLimit int                                           //
-	RequestWaitLimit       time.Duration                                 //
+	RequestWaitLimit       time.Duration                                 // 服务器端配置的
 	ReqsGaugeVec           metrics.RatioedGaugeVec                       // 用于按阶段和优先级级别细分的请求度量。
 	ExecSeatsGaugeVec      metrics.RatioedGaugeVec                       // 用于关于执行所有阶段占用的座位的度量。
-	QueueSetFactory        fq.QueueSetFactory                            // 队列的实现
-=======
-	Name string
-
-	// Clock to use in timing deliberate delays
-	Clock clock.PassiveClock
-
-	// AsFieldManager is the string to use in the metadata for
-	// server-side apply.  Normally this is
-	// `ConfigConsumerAsFieldManager`.  This is exposed as a parameter
-	// so that a test of competing controllers can supply different
-	// values.
-	AsFieldManager string
-
-	// FoundToDangling maps the boolean indicating whether a
-	// FlowSchema's referenced PLC exists to the boolean indicating
-	// that FlowSchema's status should indicate a dangling reference.
-	// This is a parameter so that we can write tests of what happens
-	// when servers disagree on that bit of Status.
-	FoundToDangling func(bool) bool
-
-	// InformerFactory to use in building the controller
-	InformerFactory kubeinformers.SharedInformerFactory
-
-	// FlowcontrolClient to use for manipulating config objects
-	FlowcontrolClient flowcontrolclient.FlowcontrolV1beta3Interface
-
-	// ServerConcurrencyLimit for the controller to enforce
-	ServerConcurrencyLimit int
-	RequestWaitLimit       time.Duration // 服务器端配置的
-
-	// GaugeVec for metrics about requests, broken down by phase and priority_level
-	ReqsGaugeVec metrics.RatioedGaugeVec
-
-	// RatioedGaugePairVec for metrics about seats occupied by all phases of execution
-	ExecSeatsGaugeVec metrics.RatioedGaugeVec
-
-	QueueSetFactory fq.QueueSetFactory // ✅ 两个按钮用于设置数据(只能一次),   在设置前阻塞读
->>>>>>> d204a91a
+	QueueSetFactory        fq.QueueSetFactory                            // 队列的实现   // ✅ 两个按钮用于设置数据(只能一次),   在设置前阻塞读
 }
 
 // NewTestable 非常灵活，以便于测试。
